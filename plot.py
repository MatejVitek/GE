#!/usr/bin/env python3

# Always import these
import os
import sys
from pathlib import Path
from ast import literal_eval
from matej import make_module_callable
from matej.collections import DotDict, dzip, ensure_iterable, flatten, lmap, shuffled, treedict
import argparse
from tkinter import *
import tkinter.filedialog as filedialog

# Import whatever else is needed
from compute import TRAIN_DATASETS, TEST_DATASETS, Plot  # Plot is needed for pickle loading
from abc import ABC, abstractmethod
from evaluation.segmentation import *
from evaluation import def_tick_format
import itertools as it
import logging
import math
import matplotlib.pyplot as plt
from matplotlib.ticker import FuncFormatter, MultipleLocator
from mpl_toolkits.axes_grid1.inset_locator import zoomed_inset_axes, mark_inset
import numpy as np
import pickle
from statistics import harmonic_mean


# If you get "Cannot connect to X display" errors, run this script as:
# MPLBACKEND=Agg python segmentation_evaluation_plot_and_save_ge.py
# matplotlib should handle this automatically but it can fail when $DISPLAY is set but an X-server is not available (such as when connecting remotely with ssh -Y without running an X-server on the client)


# Constants
ATTR_EXP = 'colour', 'light', 'phone', ('light', 'phone'), 'gaze'  # What to run attribute-based bias experiments on
FIG_EXTS = 'pdf',# 'png', 'svg', 'eps'  # Which formats to save figures to
CMAP = plt.cm.plasma  # Colourmap to use in figures
MARKERS = 'osP*Xv^<>p1234'
ZOOMED_LIMS = .6, .95  # Axis limits of zoomed-in P/R curves
model_complexity = {
	'cgans2020cl': (11.5e6, None),
	'fcn8': (138e6, 15e9),
	'mu-net': (409e3, 180e9),
	'rgb-ss-eye-ms': (22.7e6, None),
	'scleramaskrcnn': (69e6, None),
	'sclerasegnet': (59e6, 17.94e9),
	'sclerau-net2': (3e6, 180e9)
}

# Auxiliary stuff
TRAIN_TEST_DICT = {train: [test for test in TEST_DATASETS if test not in train and not (train == 'All' and test == 'SMD')] for train in TRAIN_DATASETS}  # Filter out invalid train-test configurations
TRAIN_TEST = [(train, test) for train, tests in TRAIN_TEST_DICT.items() for test in tests]  # List of all valid train-test configurations
FIG_EXTS = ensure_iterable(FIG_EXTS, True)
colourise = lambda x: zip(x, CMAP(np.linspace(0, 1, len(x))))
fmt = lambda x: np.format_float_positional(x, precision=3, unique=False)
oom = lambda x: 10 ** math.floor(math.log10(x))  # Order of magnitude: oom(0.9) = 0.1, oom(30) = 10
dict_product = lambda d: (dzip(d, x) for x in it.product(*d.values()))  # {a: [1, 2], b: [3, 4]} --> [{a: 1, b: 3}, {a: 1, b: 4}, {a: 2, b: 3}, {a: 2, b: 4}]
logging.getLogger('matplotlib.backends.backend_ps').addFilter(lambda record: 'PostScript backend' not in record.getMessage())  # Suppress matplotlib warnings about .eps transparency


class Main:
	def __init__(self, *args, **kw):
		# Default values
		root = Path('')
		self.models = Path(args[0] if len(args) > 0 else kw.get('models', root/'Models'))
		self.save = Path(args[1] if len(args) > 1 else kw.get('save', 'Results'))
		self.k = kw.get('k', 5)
		self.discard = kw.get('discard', {'GFCM1', 'GFCM2', 'HSFCM', 'I-FCM', 'RSKFCM'})
		self.plot = kw.get('plot', False)

		# Extra keyword arguments
		self.extra = DotDict(**kw)

	def __str__(self):
		return str(vars(self))

	def __call__(self):
		if not self.models.is_dir():
			raise ValueError(f"{self.models} is not a directory.")

		self.eval_dir = self.save/'Evaluations'
		self.fig_dir = self.save/'Figures'
		self.eval_dir.mkdir(parents=True, exist_ok=True)
		self.fig_dir.mkdir(parents=True, exist_ok=True)

		plt.rcParams['font.family'] = 'Times New Roman'  # This doesn't work without MS fonts installed
		plt.rcParams['font.weight'] = 'normal'
		plt.rcParams['font.size'] = 24

		self._samples = treedict()
		self._results = treedict()
		self._plots = treedict()
		self._mean_plots = treedict()
		self._hmeans = treedict()
		for model_dir in self.models.iterdir():
			model = model_dir.name
			if model in self.discard:
				continue
			for train, tests in TRAIN_TEST_DICT.items():
				# Read results
				for test in tests:
					for collection, result in zip((self._samples, self._results, self._plots, self._mean_plots), self._load(model_dir, f'{train}_{test}')):
						collection[model][train][test] = result

				# Compute harmonic means
				for pb in range(2):
					for metric in next(iter(self._results[model][train].values()))[pb]:
						self._hmeans[model][train][pb][metric] = harmonic_mean([self._results[model][train][t][pb][metric].mean() for t in tests])

		print("Sorting models by the harmonic mean of their binary F1-Scores on the evaluation datasets")
		self._sorted_models = sorted(self._results.keys(), key=lambda model: self._hmeans[model]['All'][1]['F1-score'], reverse=True)

		self._experiment1()
		for attr in ATTR_EXP:
			self._experiment2(attr)
		self._experiment3()
		self._experiment4()

		if self.plot:
			plt.show()

	def _experiment1(self):
		print("Experiment 1: Overall performance")
		tests = TRAIN_TEST_DICT['All']

		# Save and latexify overall performances
		with (self.eval_dir/'LaTeX - Performance.txt').open('w', encoding='utf-8') as latex:
			for model in self._sorted_models:
				for test in tests:
					r = self._results[model]['All'][test]
					mean_std = [{metric: (r[pb][metric].mean(), r[pb][metric].std()) for metric in r[pb]} for pb in range(2)]
					self._save_evals(mean_std, f'{model} - All - {test}')
					self._latexify_evals(mean_std, self._hmeans[model]['All'], model, test, tests, latex)

		# Plot overall performances to bar plot and P/R curves
		with Bar('Overall', self.fig_dir, self._sorted_models, len(tests)) as bar:
			for i, (test, bar_colour) in enumerate(colourise(tests)):
				with ROC(test, self.fig_dir) as roc:
					for j, (model, roc_colour) in enumerate(colourise(self._sorted_models)):
						mean_plot, lower_std, upper_std = self._mean_plots[model]['All'][test]

						# Compute k-fold std
						results = self._results[model]['All'][test][1]['F1-score'].copy()
						np.random.shuffle(results)
						folds = np.array_split(results, self.k)
						std = np.std(lmap(np.mean, folds))

						bar.plot(results.mean(), j, i, std=std, label=test, colour=bar_colour)
						#roc.plot(mean_plot, lower_std, upper_std, label=model, colour=roc_colour)
						roc.plot(mean_plot, label=model, colour=roc_colour)

	def _experiment2(self, attrs):
		attrs = ensure_iterable(attrs, True)
		name = ", ".join(f"{attr.title()}s" for attr in attrs)
		print(f"Experiment 2: Bias across different {name}")

		# Compute, save, and latexify biases
		bias = {}
		f1 = {}
		with (self.eval_dir/f'LaTeX - Bias - {name}.txt').open('w', encoding='utf-8') as latex:
			for model in self._sorted_models:
				for train in TRAIN_TEST_DICT:
					samples = self._samples[model][train]['MOBIUS']
					f1scores = self._results[model][train]['MOBIUS'][1]['F1-score']
					possible_values = {attr: {getattr(sample, attr) for sample in samples} for attr in attrs}
					groups = [  # List of 1D arrays. Each 1D array contains per-image F1s for a specific attribute value combination (such as light=natural, phone=iPhone)
						f1scores[[i for i, sample in enumerate(samples) if all(getattr(sample, attr) == current_values[attr] for attr in attrs)]]
						for current_values in dict_product(possible_values)
					]

					b = self._compute_biases(groups)
					self._save_biases(b, f'{model} - {train} - {name}')
					self._latexify_biases(b, latex, model, train, list(TRAIN_TEST_DICT))

					# Save results from train config 'All' for later plotting
					if train == 'All':
						bias[model] = b
						f1[model] = f1scores.mean()

		# Plot biases
		self._plot_biases(bias, f1, name)

	def _experiment3(self):
		print("Experiment 3: Bias across different evaluation datasets")
		trains = [train for train in TRAIN_TEST_DICT if train != 'All' and 'SMD' not in train]  # Skip models trained on SMD so we can consistently compute bias on 3 evaluation datasets

		# Compute, save, and latexify biases
		bias = treedict()
		with (self.eval_dir/'LaTeX - Bias - Test data.txt').open('w', encoding='utf-8') as latex:
			for model in self._sorted_models:
				for train in trains:
					groups = [self._results[model][train][test][1]['F1-score'] for test in TRAIN_TEST_DICT[train]]
					bias[model][train] = self._compute_biases(groups)
					self._save_biases(bias[model][train], f'{model} - {train}')
					self._latexify_biases(bias[model][train], latex, model, train, trains)

		# Plot biases
		for train in trains:
			self._plot_biases({model: bias[model][train] for model in bias}, {model: self._hmeans[model][train][1]['F1-score'] for model in self._hmeans}, f"test data ({train})")

	def _experiment4(self):
		print("Experiment 4: Bias across different training datasets")
		tests = [test for test in TEST_DATASETS if test != 'SMD']  # Skip SMD so we can consistently compute bias on 5 training configurations

		# Compute, save, and latexify biases
		bias = treedict()
		f1 = treedict()
		with (self.eval_dir/'LaTeX - Bias - Train data.txt').open('w', encoding='utf-8') as latex:
			for model in self._sorted_models:
				for test in tests:
					groups = [self._results[model][train][test][1]['F1-score'] for train in TRAIN_TEST_DICT]
					bias[model][test] = self._compute_biases(groups)
					f1[model][test] = harmonic_mean(lmap(np.mean, groups))
					self._save_biases(bias[model][test], f'{model} - {test}')
					self._latexify_biases(bias[model][test], latex, model, test, test)

		# Plot biases
		for test in tests:
			self._plot_biases({model: bias[model][test] for model in bias}, {model: f1[model][test] for model in f1}, f"train data ({test})")

	def _load(self, model_dir, name):
		f = model_dir/f'Pickles/{name}.pkl'
		if not f.is_file():
			raise ValueError(f"{f} does not exist")
		print(f"Loading data from {f}")
		with open(f, 'rb') as f:
			return [pickle.load(f) for _ in range(4)]

	def _save_evals(self, mean_std, name):
		save = self.eval_dir/f'{name}.txt'
		print(f"Saving to {save}")
		with save.open('w', encoding='utf-8') as f:
			for pb, pb_text in enumerate(("Probabilistic", "Binarised")):
				print(pb_text, file=f)
				for metric, (mean, std) in mean_std[pb].items():
					print(f"{metric} (μ ± σ): {mean} ± {std}", file=f)
				print(file=f)

	def _latexify_evals(self, mean_std, hmean, model, test, tests, latex):
		if test == tests[0]:  # First line of model
			latex.write(fr"\multirow{{{len(tests)}}}{{*}}{{{model}}}")
		latex.write(f" & {tests if test == tests[0] else test.ljust(max(map(len, tests[1:])))}")
		for bp, metrics in enumerate((('F1-score', 'Precision', 'Recall', 'IoU'), ('F1-score', 'AUC'))):
			for metric in metrics:
				latex.write(f" & {fmt(mean_std[not bp][metric][0])} & ")
				if test == tests[0]:  # First line of model
					latex.write(fr"\multirow{{{len(tests)}}}{{*}}{{{fmt(hmean[not bp][metric])}}}")
		latex.write(r" \\")
		if test == tests[-1] and model != self._sorted_models[-1]:  # Last line of model but not last line overall
			latex.write(r"\hline")
		latex.write("\n")

	def _compute_biases(self, groups, n_samples=None):
		# By default both stratified (with 100 samples per group) and non-stratified experiments will be run
		if n_samples is None:
			bias = self._compute_biases(groups, 100)
			n_samples = 0
		else:
			bias = {}, {}

		if n_samples:
			groups = [np.random.choice(group, n_samples, False) for group in groups]  # List of 1D arrays of per-image F1s for stratified groups
		group_means = np.array(lmap(np.mean, groups))  # 1D array of per-stratified-group mean F1s
		group_stds = np.array(lmap(np.std, groups))  # 1D array of per-stratified-group σ of F1
		control_groups = [list(it.islice(shuffled(list(flatten(groups))), len(group))) for group in groups]  # 2D list of per-image F1s across control groups
		control_means = np.array(lmap(np.mean, control_groups))  # 1D array of per-control-group mean F1s

		strat = bool(n_samples)  # Stratified?
		bias[strat]['σ'] = group_means.std()  # Scalar σ of F1 means across groups
		bias[strat]['MAD'] = np.mean(np.abs(group_means - group_means.mean()))  # Scalar mean absolute deviation of F1 means across groups
		bias[strat]['Fisher'] = bias[strat]['σ'] / control_means.std()  # Scalar ratio between σ of F1 means across groups and σ of F1 means across control groups
		bias[strat]['Vito'] = bias[strat]['σ'] / group_stds.mean()  # Scalar ratio between σ of F1 means across groups and the mean σ of F1 within groups

		return bias

	def _save_biases(self, bias, name):
		save = self.eval_dir/f'Bias - {name}.txt'
		print(f"Saving to {save}")
		with save.open('w', encoding='utf-8') as f:
			for s, strat in enumerate(("Total", "Stratified")):
				print(strat, file=f)
				for metric, score in bias[s].items():
					print(f"{metric}: {score}", file=f)
				print(file=f)

	def _latexify_biases(self, bias, latex, model, column2, column2_values):
		if column2 == column2_values[0]:  # First line of model
			latex.write(fr"\multirow{{{len(column2_values)}}}{{*}}{{{model}}}")
		latex.write(f" & {column2 if column2 == column2_values[0] else column2.ljust(max(map(len, column2_values[1:])))}")
		latex.write("".join(f" & ${fmt(bias[strat][metric])}$" for strat in (False, True) for metric in ('σ', 'MAD', 'Fisher', 'Vito')))
		latex.write(r" \\")
		if column2 == column2_values[-1] and model != self._sorted_models[-1]:  # Last line of model but not last line overall
			latex.write(r"\hline")
		latex.write("\n")

	def _plot_biases(self, bias, f1, fig_suffix):
		metrics = list(next(iter(bias.values()))[0])
		for strat in range(2):
			if strat:
				fig_suffix += " (Stratified)"
			with Bar(f'Bias across {fig_suffix}', self.fig_dir, self._sorted_models, len(metrics), ylabel="Bias") as bar:
				for i, (metric, bar_colour) in enumerate(colourise(metrics)):
					max_bias = {metric: max(bias[model][strat][metric] for model in self._sorted_models) for metric in metrics}
					with Scatter(f'Bias ({metric}) across {fig_suffix}', self.fig_dir, xlabel="F1-score", ylabel=metric) as scatter, \
						Scatter(f'Bias ({metric}) and Size across {fig_suffix}', self.fig_dir, xscale='log') as size:
						for j, ((model, sc_colour), marker) in enumerate(zip(colourise(self._sorted_models), MARKERS)):
							b = bias[model][strat][metric]
							b_normalised_to_01 = b / max_bias[metric]  # Normalise bias to 0-1 range (for marker size in scatter plot)
							b_normalised_to_stdmad = (b_normalised_to_01 * max(max_bias['σ'], max_bias['MAD'])) if metric not in ('σ', 'MAD') else b  # Normalise metrics other than σ and MAD to the range of these two (so we can plot them on the same graph)
<<<<<<< HEAD
=======
							print(model, f1[model])
>>>>>>> c77a9dfb
							bar.plot(b_normalised_to_stdmad, j, i, label=metric, colour=bar_colour)
							scatter.plot(f1[model], b, label=model, colour=sc_colour, marker=marker)
							size.plot(model_complexity[model.lower()][0], f1[model], 150*b_normalised_to_01, label=model, colour=sc_colour, marker=marker)

	def process_command_line_options(self):
		ap = argparse.ArgumentParser(description="Evaluate segmentation results.")
		ap.add_argument('models', type=Path, nargs='?', default=self.models, help="directory with model information")
		ap.add_argument('save', type=Path, nargs='?', default=self.save, help="directory to save figures and evaluations to")
		ap.add_argument('-k', '--folds', type=int, default=self.k, help="number of folds to use for std")
		ap.add_argument('-d', '--discard', action='append', type=str, help="discard model")
		ap.add_argument('-p', '--plot', action='store_true', help="show drawn plots")
		ap.parse_known_args(namespace=self)

		ap = argparse.ArgumentParser(description="Extra keyword arguments.")
		ap.add_argument('-e', '--extra', nargs=2, action='append', help="any extra keyword-value argument pairs")
		ap.parse_known_args(namespace=self.extra)

		if self.extra.extra:
			for key, value in self.extra.extra:
				try:
					self.extra[key] = literal_eval(value)
				except ValueError:
					self.extra[key] = value
			del self.extra['extra']

	def gui(self):
		gui = GUI(self)
		gui.mainloop()
		return gui.ok


class Figure(ABC):
	def __init__(self, name, save_dir, fontsize=24):
		self.name = name
		self.dir = save_dir
		self.fontsize = fontsize
		self.fig = None
		self.ax = None

	@abstractmethod
	def __enter__(self, *args, **kw):
		plt.rcParams['font.size'] = self.fontsize
		self.fig, self.ax = plt.subplots(*args, num=self.name, **kw)
		return self

	def __exit__(self, *args, **kw):
		plt.rcParams['font.size'] = self.fontsize
		self.close()
		plt.close(self.fig)

	@abstractmethod
	def close(self):
		pass

	@abstractmethod
	def plot(self):
		plt.rcParams['font.size'] = self.fontsize

	def save(self, name=None, fig=None):
		if fig is None:
			fig = self.fig
		if name is None:
			name = self.name
		for ext in FIG_EXTS:
			save = self.dir/f'{name}.{ext}'
			print(f"Saving to {save}")
			fig.savefig(save, bbox_inches='tight')

	@staticmethod
	def _nice_tick_size(min_, max_, min_ticks=3, max_ticks=7):
		diff = max_ - min_
		return min(
			oom(diff) * np.array([.1, .2, .5, 1, 2, 5]),  # Different possible tick sizes
			key=lambda tick_size: (max(0, min_ticks - (n_ticks := diff // tick_size + 1), n_ticks - max_ticks), n_ticks)  # Return the one closest to the requested number of ticks. If several are in the range, return the one with the fewest ticks.
		)


class ROC(Figure):
	def __init__(self, name, save_dir, fontsize=20):
		super().__init__(f'ROC - {name}', save_dir, fontsize)
		self.cmb_fig = None
		self.cmb_ax = None
		self.zoom_ax = None

	def __enter__(self):
		super().__enter__()
		self.cmb_fig, self.cmb_ax = plt.subplots(num=f'{self.name} Combined')
		# This .81 has to be the diff of original ylims
		self.zoom_ax = zoomed_inset_axes(self.cmb_ax, .81 / abs(np.diff(ZOOMED_LIMS)[0]), bbox_to_anchor=(1.15, 0, 1, 1), bbox_transform=self.cmb_ax.transAxes, loc='upper left', borderpad=0)
		self.axes = self.ax, self.cmb_ax, self.zoom_ax
		for ax in self.axes:
			ax.grid(which='major', alpha=.5)
			ax.grid(which='minor', alpha=.2)
			ax.xaxis.set_major_formatter(FuncFormatter(def_tick_format))
			ax.yaxis.set_major_formatter(FuncFormatter(def_tick_format))
			ax.margins(0)
			ax.set_xlabel("Recall")
			ax.set_ylabel("Precision")
		self.zoom_ax.set_xlabel(None)
		self.zoom_ax.set_ylabel(None)
		self.fig.tight_layout(pad=0)
		#self.cmb_fig.tight_layout(pad=0)
		return self

	def close(self, *args, **kw):
		self.ax.set_xlim(.2, 1.01)
		self.ax.set_ylim(0, 1.01)
		self.ax.xaxis.set_major_locator(MultipleLocator(.2))
		#self.ax.xaxis.set_minor_locator(MultipleLocator(.1))
		self.ax.yaxis.set_major_locator(MultipleLocator(.2))
		#self.ax.yaxis.set_minor_locator(MultipleLocator(.1))
		#self.save(f'{self.name} (No Legend)')

		_, labels = self.ax.get_legend_handles_labels()
		if labels:
			ncol = (len(labels) - 1) // 10 + 1
			legend = self.ax.legend(bbox_to_anchor=(1.02, .5), ncol=ncol, loc='center left', borderaxespad=0)
			self.save()

		self.ax.set_xlim(*ZOOMED_LIMS)
		self.ax.set_ylim(*ZOOMED_LIMS)
		self.ax.xaxis.set_major_locator(MultipleLocator(.1))
		self.ax.xaxis.set_minor_locator(MultipleLocator(.05))
		self.ax.yaxis.set_major_locator(MultipleLocator(.1))
		self.ax.yaxis.set_minor_locator(MultipleLocator(.05))
		#self.save(f'{self.name} (Zoomed)')

		if labels:
			legend.remove()
			#self.save(f'{self.name} (Zoomed, No Legend)')

		self.cmb_ax.set_xlim(.2, 1.01)
		self.cmb_ax.set_ylim(.2, 1.01)
		self.cmb_ax.xaxis.set_major_locator(MultipleLocator(.2))
		self.cmb_ax.yaxis.set_major_locator(MultipleLocator(.2))
		mark_inset(self.cmb_ax, self.zoom_ax, loc1=2, loc2=3, ec='0.5')
		self.zoom_ax.set_xlim(*ZOOMED_LIMS)
		self.zoom_ax.set_ylim(*ZOOMED_LIMS)
		self.zoom_ax.xaxis.set_major_locator(MultipleLocator(.1))
		self.zoom_ax.xaxis.set_minor_locator(MultipleLocator(.05))
		self.zoom_ax.yaxis.set_major_locator(MultipleLocator(.1))
		self.zoom_ax.yaxis.set_minor_locator(MultipleLocator(.05))
		#self.save(f'{self.name} (Combined, No Legend)', self.cmb_fig)

		if labels:
			self.cmb_ax.legend(bbox_to_anchor=(2.2, .5), loc='center left', ncol=ncol, columnspacing=.5, borderaxespad=0)
			self.save(f'{self.name} (Combined)', self.cmb_fig)

		plt.close(self.cmb_fig)

	def plot(self, mean_plot, lower_std=None, upper_std=None, *, label=None, colour=None, bin_only=False):
		super().plot()
		for ax in self.axes:
			if not bin_only:
				ax.plot(mean_plot.recall, mean_plot.precision, label=label, linewidth=2, color=colour)
				for std in lower_std, upper_std:
					if std is not None:
						ax.plot(std.recall, std.precision, ':', linewidth=1, color=colour)
				ax.plot(*mean_plot.f1_point, 'o', markersize=12, color=colour)
				ax.plot(*mean_plot.bin_point, 'o', markersize=12, color=colour, markerfacecolor='none')
			else:
				ax.plot(*mean_plot.bin_point, 'o', label=label, markersize=12, color=colour, markerfacecolor='none')

class Bar(Figure):
	def __init__(self, name, save_dir, groups, n=1, ylabel="F1-score", fontsize=30, margin=.2):
		super().__init__(f'Bar - {name}', save_dir, fontsize)
		self.groups = groups
		self.m = len(groups)
		self.n = n
		self.ylabel = ylabel
		self.margin = margin
		self.width = (1 - self.margin) / self.n
		self.min = None
		self.max = None

	def __enter__(self):
		super().__enter__(figsize=(15, 5))
		self.ax.grid(axis='y', which='major', alpha=.5)
		self.ax.grid(axis='y', which='minor', alpha=.2)
		self.ax.yaxis.set_major_formatter(FuncFormatter(def_tick_format))
		self.ax.margins(0)
		self.ax.set_ylabel(self.ylabel)
		self.fig.tight_layout(pad=0)
		self.min = float('inf')
		self.max = float('-inf')
		return self

	def close(self, *args, **kw):
		handles, labels = self.ax.get_legend_handles_labels()
		if labels:
			by_label = dict(zip(labels, handles))  # Remove duplicate labels
			for attempt in range(4, 1, -1):
				if len(by_label) % attempt == 0:
					ncol = attempt
					break
			else:
				ncol = 3
			self.ax.legend(by_label.values(), by_label.keys(), ncol=ncol, bbox_to_anchor=(.02, 1.02, .96, .1), loc='lower left', mode='expand', borderaxespad=0)
		self.ax.set_xticks(np.arange(self.m) + (self.margin + self.n * self.width) / 2)
		#self.ax.set_xticklabels(self.groups, rotation=60, ha='right', rotation_mode='anchor')  # Rotated x labels
		self.ax.set_xticklabels([group if g % 2 else f"\n{group}" for g, group in enumerate(self.groups)])  # 2-row x labels
		ymin = self.min if self.min != float('inf') else 0
		ymax = self.max if self.max != float('-inf') else 1
		ytick_size = self._nice_tick_size(ymin, ymax)
		self.ax.set_ylim(max(0, ymin - ytick_size), ymax + ytick_size)
		self.ax.yaxis.set_major_locator(MultipleLocator(ytick_size))
		self.ax.yaxis.set_minor_locator(MultipleLocator(ytick_size / 2))
		self.save()
		self.ax.tick_params(axis='x', bottom=False, labelbottom=False)
		#self.save(f'{self.name} (No Labels)')

	def plot(self, val, group=0, index=0, *, std=None, label=None, colour=None):
		super().plot()
		plt.rcParams['font.size'] = 10
		err_w = np.clip(self.width * 10, 2, 5)
		self.ax.bar(
			group + self.margin / 2 + index * self.width,
			val,
			yerr=std,
			error_kw=dict(lw=err_w, capsize=1.5 * err_w, capthick=.5 * err_w),
			width=self.width,
			align='edge',
			label=label,
			color=colour
		)
		self.min = min(self.min, val - std if std else val)
		self.max = max(self.max, val + std if std else val)


class Scatter(Figure):
	def __init__(self, name, save_dir, xlabel="# Parameters", ylabel="F1-score", xscale='linear', fontsize=28):
		super().__init__(f'Scatter - {name}', save_dir, fontsize)
		self.xscale = xscale
		self.xmin = self.xmax = self.ymin = self.ymax = None
		self.xlabel = xlabel
		self.ylabel = ylabel

	def __enter__(self):
		super().__enter__()
		self.ax.grid(axis='y', which='major', alpha=.5)
		self.ax.grid(axis='y', which='minor', alpha=.2)
		self.ax.set_xscale(self.xscale)
		self.ax.yaxis.set_major_formatter(FuncFormatter(def_tick_format))
		self.ax.margins(0)
		self.ax.set_xlabel(self.xlabel)
		self.ax.set_ylabel(self.ylabel)
		self.fig.tight_layout(pad=0)
		self.xmin = self.ymin = float('inf')
		self.xmax = self.ymax = float('-inf')
		return self

	def close(self, *args, **kw):
		xmin = self.xmin if self.xmin != float('inf') else 0
		xmax = self.xmax if self.xmax != float('-inf') else 1
		ymin = self.ymin if self.ymin != float('inf') else 0
		ymax = self.ymax if self.ymax != float('-inf') else 1
		if self.xscale == 'log':
			self.ax.set_xlim(max(1, oom(.1 * xmin)), oom(10 * xmax))
		else:
			xtick_size = self._nice_tick_size(xmin, xmax)
			self.ax.set_xlim(max(0, xmin - xtick_size), xmax + xtick_size)
			self.ax.xaxis.set_major_locator(MultipleLocator(xtick_size))
			self.ax.xaxis.set_minor_locator(MultipleLocator(xtick_size / 2))
		ytick_size = self._nice_tick_size(ymin, ymax)
		self.ax.set_ylim(max(0, ymin - ytick_size), ymax + ytick_size)
		self.ax.yaxis.set_major_locator(MultipleLocator(ytick_size))
		self.ax.yaxis.set_minor_locator(MultipleLocator(ytick_size / 2))
		#self.save(f'{self.name} (No Legend)')
		if self.ax.get_legend_handles_labels()[0]:
			self.ax.legend(bbox_to_anchor=(1.02, 1), loc='upper left', borderaxespad=0)
		self.save()

	def plot(self, x, y, size=None, *, label=None, colour=None, marker=None):
		super().plot()
		markersize = 8
		if size:
			self.ax.plot(x, y, 'o', markersize=size, color=(*colour[:3], .25))
		self.ax.plot(x, y, marker, markersize=markersize, label=label, color=colour)

		self.xmin = min(self.xmin, x)
		self.xmax = max(self.xmax, x)
		self.ymin = min(self.ymin, y)
		self.ymax = max(self.ymax, y)


class GUI(Tk):
	def __init__(self, argspace, *args, **kw):
		super().__init__(*args, **kw)
		self.args = argspace
		self.ok = False

		self.frame = Frame(self)
		self.frame.pack(fill=BOTH, expand=YES)

		# In grid(), column default is 0, but row default is first empty row.
		row = 0
		self.models_lbl = Label(self.frame, text="Models:")
		self.models_lbl.grid(column=0, row=row, sticky='w')
		self.models_txt = Entry(self.frame, width=60)
		self.models_txt.insert(END, self.args.models)
		self.models_txt.grid(column=1, columnspan=3, row=row)
		self.models_btn = Button(self.frame, text="Browse", command=self.browse_models)
		self.models_btn.grid(column=4, row=row)

		row += 1
		self.save_lbl = Label(self.frame, text="Save to:")
		self.save_lbl.grid(column=0, row=row, sticky='w')
		self.save_txt = Entry(self.frame, width=60)
		self.save_txt.insert(END, self.args.save)
		self.save_txt.grid(column=1, columnspan=3, row=row)
		self.save_btn = Button(self.frame, text="Browse", command=self.browse_save)
		self.save_btn.grid(column=4, row=row)

		row += 1
		self.k_lbl = Label(self.frame, text="Folds:")
		self.k_lbl.grid(column=0, row=row, stick='w')
		self.k_spn = Spinbox(self.frame, from_=1, to=100)
		self.k_spn.delete(0, END)
		self.k_spn.insert(END, self.k)
		self.k_spn.grid(column=1, row=row)

		row += 1
		self.chk_frame = Frame(self.frame)
		self.chk_frame.grid(row=row, columnspan=3, sticky='w')
		self.plot_var = BooleanVar()
		self.plot_var.set(self.args.plot)
		self.plot_chk = Checkbutton(self.chk_frame, text="Show plots", variable = self.plot_var)
		self.plot_chk.grid(sticky='w')

		row += 1
		self.extra_frame = ExtraFrame(self.frame)
		self.extra_frame.grid(row=row, columnspan=3, sticky='w')

		row += 1
		self.ok_btn = Button(self.frame, text="OK", command=self.confirm)
		self.ok_btn.grid(column=1, row=row)
		self.ok_btn.focus()

	def browse_models(self):
		self._browse_dir(self.models_txt)

	def browse_save(self):
		self._browse_dir(self.save_txt)

	def _browse_dir(self, target_txt):
		init_dir = target_txt.get()
		while not os.path.isdir(init_dir):
			init_dir = os.path.dirname(init_dir)

		new_entry = filedialog.askdirectory(parent=self, initialdir=init_dir)
		if new_entry:
			_set_entry_text(target_txt, new_entry)

	def _browse_file(self, target_txt, exts=None):
		init_dir = os.path.dirname(target_txt.get())
		while not os.path.isdir(init_dir):
			init_dir = os.path.dirname(init_dir)

		if exts:
			new_entry = filedialog.askopenfilename(parent=self, filetypes=exts, initialdir=init_dir)
		else:
			new_entry = filedialog.askopenfilename(parent=self, initialdir=init_dir)

		if new_entry:
			_set_entry_text(target_txt, new_entry)

	def confirm(self):
		self.args.models = Path(self.models_txt.get())
		self.args.save = Path(self.save_txt.get())
		self.args.plot = self.plot_var.get()

		for kw in self.extra_frame.pairs:
			key, value = kw.key_txt.get(), kw.value_txt.get()
			if key:
				try:
					self.args.extra[key] = literal_eval(value)
				except ValueError:
					self.args.extra[key] = value

		self.ok = True
		self.destroy()


class ExtraFrame(Frame):
	def __init__(self, *args, **kw):
		super().__init__(*args, **kw)
		self.pairs = []

		self.key_lbl = Label(self, width=30, text="Key", anchor='w')
		self.value_lbl = Label(self, width=30, text="Value", anchor='w')

		self.add_btn = Button(self, text="+", command=self.add_pair)
		self.add_btn.grid()

	def add_pair(self):
		pair_frame = KWFrame(self, pady=2)
		self.pairs.append(pair_frame)
		pair_frame.grid(row=len(self.pairs), columnspan=3)
		self.update_labels_and_button()

	def update_labels_and_button(self):
		if self.pairs:
			self.key_lbl.grid(column=0, row=0, sticky='w')
			self.value_lbl.grid(column=1, row=0, sticky='w')
		else:
			self.key_lbl.grid_remove()
			self.value_lbl.grid_remove()
		self.add_btn.grid(row=len(self.pairs) + 1)


class KWFrame(Frame):
	def __init__(self, *args, **kw):
		super().__init__(*args, **kw)

		self.key_txt = Entry(self, width=30)
		self.key_txt.grid(column=0, row=0)

		self.value_txt = Entry(self, width=30)
		self.value_txt.grid(column=1, row=0)

		self.remove_btn = Button(self, text="-", command=self.remove)
		self.remove_btn.grid(column=2, row=0)

	def remove(self):
		i = self.master.pairs.index(self)
		del self.master.pairs[i]
		for pair in self.master.pairs[i:]:
			pair.grid(row=pair.grid_info()['row'] - 1)
		self.master.update_labels_and_button()
		self.destroy()


def _set_entry_text(entry, txt):
	entry.delete(0, END)
	entry.insert(END, txt)


if __name__ == '__main__':
	main = Main()

	# If CLI arguments, read them
	if len(sys.argv) > 1:
		main.process_command_line_options()

	# Otherwise get them from a GUI
	else:
		if not main.gui():
			# If GUI was cancelled, exit
			sys.exit(0)

	main()

else:
	# Make module callable (python>=3.5)
	def _main(*args, **kw):
		Main(*args, **kw)()
	make_module_callable(__name__, _main)<|MERGE_RESOLUTION|>--- conflicted
+++ resolved
@@ -155,7 +155,6 @@
 		name = ", ".join(f"{attr.title()}s" for attr in attrs)
 		print(f"Experiment 2: Bias across different {name}")
 
-		# Compute, save, and latexify biases
 		bias = {}
 		f1 = {}
 		with (self.eval_dir/f'LaTeX - Bias - {name}.txt').open('w', encoding='utf-8') as latex:
@@ -178,14 +177,12 @@
 						bias[model] = b
 						f1[model] = f1scores.mean()
 
-		# Plot biases
 		self._plot_biases(bias, f1, name)
 
 	def _experiment3(self):
 		print("Experiment 3: Bias across different evaluation datasets")
 		trains = [train for train in TRAIN_TEST_DICT if train != 'All' and 'SMD' not in train]  # Skip models trained on SMD so we can consistently compute bias on 3 evaluation datasets
 
-		# Compute, save, and latexify biases
 		bias = treedict()
 		with (self.eval_dir/'LaTeX - Bias - Test data.txt').open('w', encoding='utf-8') as latex:
 			for model in self._sorted_models:
@@ -195,7 +192,6 @@
 					self._save_biases(bias[model][train], f'{model} - {train}')
 					self._latexify_biases(bias[model][train], latex, model, train, trains)
 
-		# Plot biases
 		for train in trains:
 			self._plot_biases({model: bias[model][train] for model in bias}, {model: self._hmeans[model][train][1]['F1-score'] for model in self._hmeans}, f"test data ({train})")
 
@@ -203,7 +199,6 @@
 		print("Experiment 4: Bias across different training datasets")
 		tests = [test for test in TEST_DATASETS if test != 'SMD']  # Skip SMD so we can consistently compute bias on 5 training configurations
 
-		# Compute, save, and latexify biases
 		bias = treedict()
 		f1 = treedict()
 		with (self.eval_dir/'LaTeX - Bias - Train data.txt').open('w', encoding='utf-8') as latex:
@@ -215,7 +210,6 @@
 					self._save_biases(bias[model][test], f'{model} - {test}')
 					self._latexify_biases(bias[model][test], latex, model, test, test)
 
-		# Plot biases
 		for test in tests:
 			self._plot_biases({model: bias[model][test] for model in bias}, {model: f1[model][test] for model in f1}, f"train data ({test})")
 
@@ -308,10 +302,6 @@
 							b = bias[model][strat][metric]
 							b_normalised_to_01 = b / max_bias[metric]  # Normalise bias to 0-1 range (for marker size in scatter plot)
 							b_normalised_to_stdmad = (b_normalised_to_01 * max(max_bias['σ'], max_bias['MAD'])) if metric not in ('σ', 'MAD') else b  # Normalise metrics other than σ and MAD to the range of these two (so we can plot them on the same graph)
-<<<<<<< HEAD
-=======
-							print(model, f1[model])
->>>>>>> c77a9dfb
 							bar.plot(b_normalised_to_stdmad, j, i, label=metric, colour=bar_colour)
 							scatter.plot(f1[model], b, label=model, colour=sc_colour, marker=marker)
 							size.plot(model_complexity[model.lower()][0], f1[model], 150*b_normalised_to_01, label=model, colour=sc_colour, marker=marker)
